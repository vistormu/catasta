numpy
pandas
torch
gpytorch
vclog
scipy
<<<<<<< HEAD
einops
=======
einops
pillow
>>>>>>> c0cc3213
<|MERGE_RESOLUTION|>--- conflicted
+++ resolved
@@ -4,9 +4,5 @@
 gpytorch
 vclog
 scipy
-<<<<<<< HEAD
 einops
-=======
-einops
-pillow
->>>>>>> c0cc3213
+pillow